library;

import 'package:intl/intl.dart';
import 'dart:math';

import '../data_frame/data_frame.dart';
import '../core/dart_data.dart';
import '../core/shape.dart';
import '../core/attributes.dart';
import '../core/slice_spec.dart';
import '../core/scalar.dart';

part 'date_time_accessor.dart';
part 'string_accessor.dart';
part 'operations.dart';
part 'functions.dart';
part 'statistics.dart';
part 'interpolation.dart';
part 'categorical.dart';
part 'additional_functions.dart';
part 'inspection.dart';
<<<<<<< HEAD
=======
part 'alignment.dart';
part 'conditional.dart';
part 'comparison.dart';
part 'iteration.dart';
part 'enhancements.dart';
>>>>>>> f29c6bdf

/// A `Series` class represents a one-dimensional array with a label.
///
/// The `Series` class is designed to hold a sequence of data of any type `T`,
/// where `T` can be anything from `int`, `double`, `String`, to custom objects.
/// Each `Series` object is associated with a name, typically representing the
/// column name when part of a DataFrame.
///
/// The class allows for future extensions where methods for common data
/// manipulations and analyses can be added, making it a fundamental building
/// block for handling tabular data.
///
/// Example usage:
/// ```dart
/// var numericSeries = Series<int>([1, 2, 3, 4], name: 'Numbers');
/// print(numericSeries); // Outputs: Numbers: [1, 2, 3, 4]
///
/// var stringSeries = Series<String>(['a', 'b', 'c'], name: 'Letters');
/// print(stringSeries); // Outputs: Letters: [a, b, c]
/// ```
class Series<T> implements DartData {
  /// The data of the series.
  ///
  /// This list holds the actual data points of the series. The generic type `T`
  /// allows the series to hold any type of data.
  List<T?> data;

  /// The name of the series.
  ///
  /// Typically represents the column name in a DataFrame and is used to
  /// identify the series.
  String name;

  // Add these fields to the Series class
  DataFrame? _parentDataFrame;
  String? _columnName;

  /// Get the index/names of the rows in the series
  List<dynamic> index;

  /// Internal categorical data storage
  _Categorical? _categorical;

  /// The data type of the series (similar to pandas dtype)
  String _dtype = 'object';

  /// Metadata attributes for DartData interface
  Attributes? _attrs;

  /// Constructs a `Series` object with the given [data] and [name].
  ///
  /// The [data] parameter is a list containing the data points of the series,
  /// and the [name] parameter is a string representing the series' name.
  ///
  /// Parameters:
  /// - `data`: The data points of the series.
  /// - `name`: The name of the series. This parameter is required.
  /// - `index`: Optional list to use as index for the Series
  Series(this.data, {required this.name, List<dynamic>? index})
      : index = index ?? List.generate(data.length, (i) => i);

  /// Sets the parent DataFrame reference
  void setParent(DataFrame parent, String columnName) {
    _parentDataFrame = parent;
    _columnName = columnName;
  }

  // Helper to get the representation of missing values for this Series.
  // If part of a DataFrame with a custom marker, uses that. Otherwise, defaults to null.
  dynamic get _missingRepresentation =>
      _parentDataFrame?.replaceMissingValueWith;

  // Helper to check if a value is considered missing for this Series.
  // A value is missing if it's null OR if it matches the DataFrame's specific missing value marker (if any).
  bool _isMissing(dynamic value) {
    final missingRep = _missingRepresentation;
    // If missingRep is itself null, then only actual nulls are missing by this rule.
    // If missingRep is non-null, then values matching it OR actual nulls are missing.
    if (missingRep != null) {
      return value == null || value == missingRep;
    }
    return value == null;
  }

  /// Whether this Series is categorical
  bool get isCategorical => _categorical != null;

  /// The data type of the series (similar to pandas dtype)
  String get seriesDtype => _dtype;

  /// Categorical accessor (similar to pandas .cat)
  CategoricalAccessor? get cat =>
      isCategorical ? CategoricalAccessor(this) : null;

  /// Synchronizes the Series data with the categorical values
  void _syncDataFromCategorical() {
    if (_categorical != null) {
      data = _categorical!.values.cast<T?>();
    }
  }

  /// Converts this Series to categorical type.
  ///
  /// This is a public method that can be called from extensions.
  ///
  /// Parameters:
  ///   - `categories`: Optional explicit categories
  ///   - `ordered`: Whether categories are ordered
  void toCategorical({List<dynamic>? categories, bool ordered = false}) {
    _categorical = _Categorical(data, categories: categories, ordered: ordered);
    _dtype = 'category';
    _syncDataFromCategorical();
  }

  /// Sets the dtype of this Series.
  ///
  /// This is a public method that can be called from extensions.
  void setDType(String dtype) {
    _dtype = dtype;
  }

  /// Clears the categorical data.
  ///
  /// This is a public method that can be called from extensions.
  void clearCategorical() {
    _categorical = null;
  }

  /// Checks if the Series contains categorical-like data.
  ///
  /// Returns true if the Series has a relatively small number of unique values
  /// compared to its total length, suggesting it might be suitable for categorical conversion.
  ///
  /// Parameters:
  ///   - `threshold`: The ratio threshold (unique values / total length) below which
  ///     the Series is considered categorical-like (default: 0.5)
  ///
  /// Returns:
  ///   True if the Series appears to contain categorical data
  bool isCategoricalLike({double threshold = 0.5}) {
    if (data.isEmpty) return false;

    final uniqueCount = nunique();
    final ratio = uniqueCount / data.length;

    return ratio <= threshold;
  }

  /// Returns a string representation of the series.
  ///
  /// This method overrides the `toString` method to provide a meaningful
  /// string representation of the series in a tabular format.
  @override
  String toString({int columnSpacing = 2}) {
    if (data.isEmpty) {
      return 'Empty Series: $name';
    }

    // Calculate column width for values
    int maxValueWidth = 0;
    for (var value in data) {
      int valueWidth = value.toString().length;
      if (valueWidth > maxValueWidth) {
        maxValueWidth = valueWidth;
      }
    }

    // Calculate name width
    int nameWidth = name.length;

    // Calculate the maximum width needed for row headers/index
    int indexWidth = 0;
    List<dynamic> indexList = index;

    for (var idx in indexList) {
      int headerWidth = idx.toString().length;
      if (headerWidth > indexWidth) {
        indexWidth = headerWidth;
      }
    }

    // Ensure index width is at least as wide as the word "index"
    indexWidth = max(indexWidth, 5);

    // Use the maximum of value width and name width for column width
    int columnWidth = max(maxValueWidth, nameWidth);

    // Add spacing
    columnWidth += columnSpacing;
    indexWidth += columnSpacing;

    // Construct the table string
    StringBuffer buffer = StringBuffer();

    // Add header
    buffer.write(' '.padRight(indexWidth));
    buffer.writeln(name.padRight(columnWidth));

    // Add data rows
    for (int i = 0; i < data.length; i++) {
      buffer.write(indexList[i].toString().padRight(indexWidth));
      buffer.writeln(data[i].toString().padRight(columnWidth));
    }

    // Add series information
    buffer.writeln();
    buffer.writeln('Length: ${data.length}');
    buffer
        .writeln('Type: ${data.isEmpty ? 'unknown' : data.first.runtimeType}');

    return buffer.toString();
  }

  /// Length of the data in the series
  int get length => data.length;

  /// Returns the predominant data type of the Series.
  ///
  /// This getter determines the most common type among non-missing values in the Series.
  /// If the Series is empty or contains only missing values, it returns `dynamic`.
  /// If the Series is categorical, it returns a special categorical type indicator.
  ///
  /// Example:
  /// ```dart
  /// var s = Series([1, 2, 3], name: 'numbers');
  /// print(s.dtype); // Outputs: int
  ///
  /// var mixed = Series([1, 'a', true], name: 'mixed');
  /// print(mixed.dtype); // Outputs the most common type or dynamic
  ///
  /// var cat = Series(['A', 'B', 'A'], name: 'categories');
  /// cat.astype('category');
  /// print(s.dtype); // Outputs: String (but s.seriesDtype would be 'category')
  /// ```
  @override
  Type get dtype {
    // If categorical, return the type of the category values
    if (isCategorical) {
      final categories = _categorical!.categories;
      if (categories.isNotEmpty) {
        return categories.first.runtimeType;
      }
    }

    if (data.isEmpty) return dynamic;

    // Count occurrences of each type
    Map<Type, int> typeCounts = {};
    // dynamic missingValue = _parentDataFrame?.replaceMissingValueWith; // Replaced by _isMissing

    for (var value in data) {
      // if (value != null && value != missingValue) { // Old logic
      if (!_isMissing(value)) {
        // New logic
        Type valueType = value.runtimeType;
        typeCounts[valueType] = (typeCounts[valueType] ?? 0) + 1;
      }
    }

    if (typeCounts.isEmpty) return dynamic;

    // Find the most common type
    Type mostCommonType = dynamic;
    int maxCount = 0;

    typeCounts.forEach((type, count) {
      if (count > maxCount) {
        maxCount = count;
        mostCommonType = type;
      }
    });

    return mostCommonType;
  }

  /// Return the Series as a data frame
  DataFrame toDataFrame() => DataFrame.fromMap({name: data});

  /// Accessor for string-specific operations on Series data.
  StringSeriesAccessor get str {
    return StringSeriesAccessor(this);
  }

  /// Accessor for datetime-like properties of Series data.
  ///
  /// Provides access to methods for extracting components of DateTime objects
  /// within the Series, such as year, month, day, etc.
  ///
  /// Example:
  /// ```dart
  /// var s = Series([DateTime(2023, 1, 15), DateTime(2024, 6, 20)], name: 'dates');
  /// var years = s.dt.year; // Series: [2023, 2024]
  /// print(years);
  /// ```
  SeriesDateTimeAccessor get dt {
    return SeriesDateTimeAccessor(this);
  }

  /// Returns the number of unique non-missing values in the Series.
  ///
  /// Missing values (null or the DataFrame's `replaceMissingValueWith` marker)
  /// are not counted.
  ///
  /// Example:
  /// ```dart
  /// var s = Series([1, 2, 1, null, 3, 2], name: 'numbers');
  /// print(s.nunique()); // Outputs: 3 (1, 2, 3 are unique non-missing)
  ///
  /// var s2 = Series([null, null], name: 'all_missing');
  /// print(s2.nunique()); // Outputs: 0
  /// ```
  int nunique() {
    // dynamic missingRep = _parentDataFrame?.replaceMissingValueWith; // Replaced by _isMissing
    final Set<dynamic> uniqueValues = {};
    for (var value in data) {
      // if (value != missingRep) { // Old logic
      if (!_isMissing(value)) {
        // New logic
        uniqueValues.add(value);
      }
    }
    return uniqueValues.length;
  }

  /// Returns a Series containing counts of unique values.
  ///
  /// The resulting Series will have unique values from this Series as its index,
  /// and the counts of these values as its data.
  ///
  /// Parameters:
  ///   - `normalize`: If `true`, return relative frequencies (proportions) instead of counts.
  ///   - `sort`: If `true` (default), sort the resulting Series by frequency.
  ///   - `ascending`: If `true` (and `sort` is `true`), sort in ascending order of frequency. Default is `false` (descending).
  ///   - `dropna`: If `true` (default), do not include counts of missing values in the result.
  ///             If `false`, include the count of missing values. Missing values are
  ///             represented by `_missingRepresentation` (or `null`) in the resulting index.
  ///
  /// Example:
  /// ```dart
  /// var s = Series(['a', 'b', 'a', 'c', 'a', 'b', null], name: 'letters');
  /// print(s.valueCounts());
  /// // Output (order may vary for counts if not explicitly sorted by value):
  /// // letters_value_counts:
  /// // a       3
  /// // b       2
  /// // c       1
  /// // Length: 3
  /// // Type: int
  ///
  /// print(s.valueCounts(normalize: true, ascending: true));
  /// // Output (sorted by frequency ascending):
  /// // letters_value_counts:
  /// // c       0.1666...
  /// // b       0.3333...
  /// // a       0.5
  /// // Length: 3
  /// // Type: double
  ///
  /// print(s.valueCounts(dropna: false));
  /// // Output (includes null count):
  /// // letters_value_counts:
  /// // a       3
  /// // b       2
  /// // null    1  (or your DataFrame's missing value marker)
  /// // c       1
  /// // Length: 4
  /// // Type: int
  /// ```
  Series valueCounts({
    bool normalize = false,
    bool sort = true,
    bool ascending = false,
    bool dropna = true,
  }) {
    // dynamic missingRep = _parentDataFrame?.replaceMissingValueWith; // Replaced by _isMissing & _missingRepresentation
    final Map<dynamic, int> counts = {};
    final currentMissingRep = _missingRepresentation;

    for (var value in data) {
      if (_isMissing(value)) {
        if (!dropna) {
          // Use the canonical missing representation for the key if it's missing
          final key = currentMissingRep ??
              value; // If currentMissingRep is null, use the actual null value as key
          counts[key] = (counts[key] ?? 0) + 1;
        }
      } else {
        counts[value] = (counts[value] ?? 0) + 1;
      }
    }

    List<MapEntry<dynamic, int>> sortedCounts = counts.entries.toList();

    if (sort) {
      sortedCounts.sort((a, b) {
        int comparison = a.value.compareTo(b.value);
        return ascending ? comparison : -comparison;
      });
    }

    List<dynamic> resultIndex = [];
    List<dynamic> resultData = [];

    for (var entry in sortedCounts) {
      resultIndex.add(entry.key);
      resultData.add(entry.value);
    }

    if (normalize) {
      num sumOfCounts =
          resultData.whereType<num>().fold(0, (sum, val) => sum + val);
      if (sumOfCounts != 0) {
        // Ensure that when mapping, if a count corresponds to a missingRep, it's handled.
        // This part might need care if missingRep itself is a key in resultData and is not a num.
        // The current logic seems okay as it only divides `num` counts.
        resultData = resultData.map((count) {
          if (count is num) return count / sumOfCounts;
          return _missingRepresentation; // if count was for a missing value and it's not num
        }).toList();
      } else {
        resultData = resultData
            .map((_) => 0.0)
            .toList(); // All counts are zero or non-numeric
      }
    }

    return Series(
      resultData,
      name: '${name}_value_counts',
      index: resultIndex,
    );
  }

  /// Returns a boolean Series indicating if each value is missing.
  ///
  /// A value is considered missing if it is equal to the parent DataFrame's
  /// `replaceMissingValueWith` property (or `null` if no parent DataFrame),
  /// as determined by the internal `_isMissing` helper.
  ///
  /// Example:
  /// ```dart
  /// var s = Series([1, null, 3], name: 'data_with_null');
  /// print(s.isna());
  /// // Output:
  /// // data_with_null_isna:
  /// // 0       false
  /// // 1       true
  /// // 2       false
  /// // Length: 3
  /// // Type: bool
  /// ```
  Series isna() {
    // final missingValue = _parentDataFrame?.replaceMissingValueWith; // Replaced by _isMissing
    final boolList = data.map((e) => _isMissing(e)).toList();
    return Series(boolList, name: '${name}_isna', index: index.toList());
  }

  /// Returns a boolean Series indicating if each value is not missing.
  ///
  /// This is the inverse of `isna()`. A value is considered not missing if it is
  /// not equal to the parent DataFrame's `replaceMissingValueWith` property
  /// (or `null` if no parent DataFrame), as determined by the internal
  /// `_isMissing` helper.
  ///
  /// Example:
  /// ```dart
  /// var s = Series([1, null, 3], name: 'data_with_null');
  /// print(s.notna());
  /// // Output:
  /// // data_with_null_notna:
  /// // 0       true
  /// // 1       false
  /// // 2       true
  /// // Length: 3
  /// // Type: bool
  /// ```
  Series notna() {
    // final missingValue = _parentDataFrame?.replaceMissingValueWith; // Replaced by _isMissing
    final boolList = data.map((e) => !_isMissing(e)).toList();
    return Series(boolList, name: '${name}_notna', index: index.toList());
  }

  /// Convert Series to numeric.
  ///
  /// Attempts to convert elements of the Series to numeric types (`int` or `double`).
  ///
  /// Parameters:
  ///   - `errors` (String, default `'ignore'`):
  ///     - If `'raise'`, then invalid parsing will raise an exception.
  ///     - If `'coerce'`, then invalid parsing will be set as the Series' missing value representation.
  ///     - If `'ignore'`, then invalid parsing will return the input.
  ///   - `downcast` (String?, default `null`):
  ///     - If `null`, data is kept as `int` or `double` as parsed.
  ///     - If `'integer'`, attempt to downcast to `int` if possible (i.e., number has no fractional part).
  ///     - If `'float'`, data is cast to `double`.
  ///
  /// Returns:
  /// A new `Series` with numeric data. The name of the series is preserved.
  ///
  /// Throws:
  ///   - `FormatException` if `errors == 'raise'` and a value cannot be parsed.
  ///   - `ArgumentError` if `errors` or `downcast` has an invalid value.
  Series toNumeric({String errors = 'ignore', String? downcast}) {
    if (!['raise', 'coerce', 'ignore'].contains(errors)) {
      throw ArgumentError("errors must be one of 'raise', 'coerce', 'ignore'");
    }
    if (downcast != null && !['integer', 'float'].contains(downcast)) {
      throw ArgumentError(
          "downcast must be one of 'integer', 'float', or null");
    }

    final currentMissingRep = _missingRepresentation;
    List<dynamic> newData = [];

    for (int i = 0; i < data.length; i++) {
      dynamic originalVal = data[i];
      num? numVal;
      bool conversionError = false;

      if (_isMissing(originalVal) &&
          originalVal != null &&
          originalVal == currentMissingRep) {
        // If it's the specific missing marker (and not null itself being the marker)
        // and we want to coerce, it becomes currentMissingRep.
        // If errors='ignore', it remains originalVal.
        // If errors='raise', this path shouldn't be hit for missing values typically.
        // This logic is mainly for 'coerce'.
        if (errors == 'coerce') {
          newData.add(currentMissingRep);
          continue;
        } else if (errors == 'ignore') {
          newData.add(originalVal);
          continue;
        }
        // If 'raise', existing missing values don't cause format exception unless they are strings.
      }

      if (originalVal is num) {
        numVal = originalVal;
      } else if (originalVal is String) {
        numVal = num.tryParse(originalVal);
        if (numVal == null) {
          conversionError = true;
        }
      } else if (originalVal == null) {
        // Already handled by _isMissing if null is the marker
        conversionError = true; // Or treat as missing based on 'errors'
      } else {
        // Other non-string, non-num types
        conversionError = true;
      }

      if (conversionError) {
        if (errors == 'raise') {
          // Only raise if it's not already a recognized missing value that we're trying to coerce/ignore
          if (!_isMissing(originalVal) ||
              (originalVal is String && num.tryParse(originalVal) == null)) {
            throw FormatException(
                "Unable to parse value '$originalVal' to numeric at index $i");
          } else {
            // It's a missing value we couldn't parse (e.g. a non-string missing marker)
            newData.add(
                currentMissingRep); // Coerce implicitly if it was a non-string missing marker
          }
        } else if (errors == 'coerce') {
          newData.add(currentMissingRep);
        } else {
          // errors == 'ignore'
          newData.add(originalVal);
        }
      } else if (numVal != null) {
        if (downcast == 'integer') {
          if (numVal.truncate() == numVal) {
            newData.add(numVal.toInt());
          } else {
            if (errors == 'raise') {
              throw FormatException(
                  "Cannot downcast value '$originalVal' (parsed as $numVal) to integer without loss at index $i");
            } else if (errors == 'coerce') {
              newData.add(currentMissingRep);
            } else {
              // errors == 'ignore'
              newData.add(numVal);
            }
          }
        } else if (downcast == 'float') {
          newData.add(numVal.toDouble());
        } else {
          newData.add(numVal);
        }
      } else {
        // Should not be reached if logic is correct, but as a fallback:
        if (errors == 'raise' && !_isMissing(originalVal)) {
          throw FormatException(
              "Unknown error parsing value '$originalVal' to numeric at index $i");
        } else if (errors == 'coerce' || _isMissing(originalVal)) {
          newData.add(currentMissingRep);
        } else {
          // errors == 'ignore'
          newData.add(originalVal);
        }
      }
    }
    return Series(newData, name: name, index: index.toList());
  }

  /// Convert Series to datetime.
  ///
  /// Attempts to convert elements of the Series to `DateTime` objects.
  ///
  /// Parameters:
  ///   - `errors` (String, default `'raise'`):
  ///     - If `'raise'`, then invalid parsing will raise an exception.
  ///     - If `'coerce'`, then invalid parsing will be set as `null`.
  ///     - If `'ignore'`, then invalid parsing will return the input.
  ///   - `format` (String?, default `null`):
  ///     The specific format string to use for parsing dates (e.g., 'yyyy-MM-dd HH:mm:ss').
  ///     If `null`, parsing behavior is determined by `inferDatetimeFormat`.
  ///   - `inferDatetimeFormat` (bool, default `false`):
  ///     If `true` and `format` is `null`, attempt to infer the format of common date strings.
  ///     Starts with `DateTime.tryParse()` (for ISO 8601) and then tries a list of common formats.
  ///     If `false` and `format` is `null`, only `DateTime.tryParse()` is used.
  ///
  /// Returns:
  /// A new `Series` with `DateTime?` data. The name of the series is preserved.
  ///
  /// Throws:
  ///   - `FormatException` if `errors == 'raise'` and a value cannot be parsed.
  ///   - `ArgumentError` if `errors` has an invalid value.
  Series toDatetime(
      {String errors = 'raise',
      String? format,
      bool inferDatetimeFormat = false}) {
    if (!['raise', 'coerce', 'ignore'].contains(errors)) {
      throw ArgumentError("errors must be one of 'raise', 'coerce', 'ignore'");
    }

    final currentMissingRep = _missingRepresentation;
    List<dynamic> newData = [];

    // Common date formats for inference
    final List<DateFormat> commonDateFormats = inferDatetimeFormat
        ? [
            DateFormat('yyyy-MM-dd HH:mm:ss'),
            DateFormat('yyyy-MM-ddTHH:mm:ss'),
            DateFormat('yyyy-MM-dd'),
            DateFormat('MM/dd/yyyy HH:mm:ss'),
            DateFormat('MM/dd/yyyy'),
            DateFormat('dd/MM/yyyy HH:mm:ss'),
            DateFormat('dd/MM/yyyy'),
            DateFormat('yyyy.MM.dd HH:mm:ss'),
            DateFormat('yyyy.MM.dd'),
            DateFormat('MM-dd-yyyy HH:mm:ss'),
            DateFormat('MM-dd-yyyy'),
          ]
        : [];

    for (int i = 0; i < data.length; i++) {
      dynamic originalVal = data[i];
      DateTime? dtVal;
      bool conversionError = false;

      if (_isMissing(originalVal)) {
        if (errors == 'coerce') {
          newData.add(currentMissingRep);
        } else if (errors == 'ignore') {
          newData.add(originalVal);
        } else {
          // errors == 'raise', existing missing values are not an error unless unparseable string
          if (originalVal is String) {
            // If missing rep is a string that's not a date
            throw FormatException(
                "Unable to parse value '$originalVal' to DateTime at index $i");
          }
          newData
              .add(currentMissingRep); // Default for non-string missing markers
        }
        continue;
      }

      if (originalVal is DateTime) {
        dtVal = originalVal;
      } else if (originalVal is num) {
        // Handle numeric timestamps (milliseconds since epoch)
        try {
          dtVal = DateTime.fromMillisecondsSinceEpoch(originalVal.toInt());
        } catch (e) {
          conversionError = true;
        }
      } else if (originalVal is String) {
        if (format != null) {
          try {
            dtVal = DateFormat(format).parseStrict(originalVal);
          } catch (e) {
            conversionError = true;
          }
        } else {
          // Try DateTime.tryParse first
          try {
            dtVal = DateTime.tryParse(originalVal);
          } catch (e) {
            dtVal = null;
          }

          // If tryParse failed and we're inferring formats, try common formats
          if (dtVal == null && inferDatetimeFormat) {
            for (var dfmt in commonDateFormats) {
              try {
                dtVal = dfmt.parseStrict(originalVal);
                break; // Found a format that works
              } catch (e) {
                // Try next format
              }
            }
            if (dtVal == null) {
              conversionError = true; // None of the inferred formats worked
            }
          } else if (dtVal == null && !inferDatetimeFormat) {
            conversionError =
                true; // DateTime.tryParse failed and not inferring
          }
        }
      } else {
        // Not DateTime, String, or the defined missing value
        conversionError = true;
      }

      if (conversionError) {
        if (errors == 'raise') {
          throw FormatException(
              "Unable to parse value '$originalVal' to DateTime at index $i");
        } else if (errors == 'coerce') {
          newData.add(currentMissingRep);
        } else {
          // errors == 'ignore'
          newData.add(originalVal);
        }
      } else {
        newData.add(dtVal);
      }
    }
    return Series(newData, name: name, index: index.toList());
  }

  /// Access elements by position or label using boolean indexing.
  ///
  /// Returns a new series containing only the elements for which the boolean condition is true.
  dynamic operator [](dynamic indices) {
    List<dynamic> selectedData = [];
    if (indices is List<bool>) {
      for (int i = 0; i < indices.length; i++) {
        if (indices[i]) {
          selectedData.add(data[i]);
        }
      }
    } else if (indices is Series<bool>) {
      for (int i = 0; i < indices.data.length; i++) {
        if ((indices as Series).data[i]) {
          selectedData.add(data[i]);
        }
      }
    } else {
      // Handle single index
      return data[indices];
    }
    return Series(selectedData, name: name);
  }

  /// Sets the value for provided index or indices
  ///
  /// This method assigns the value or values to the Series as specified
  /// by the indices.
  ///
  /// Parameters:
  /// - indices: Represents which elements to modify. Can be a single index,
  ///   or potentially a list of indices for multiple assignments.
  /// - value: The value to assign. If multiple indices are provided, 'value'
  ///   should be an iterable such as a list or another Series.
  void operator []=(dynamic indices, dynamic value) {
    if (indices is int) {
      // Single Index Assignment
      if (indices < 0 || indices >= data.length) {
        throw IndexError.withLength(
          indices,
          data.length,
          indexable: this,
          name: 'Index out of range',
          message: null,
        );
      }
      data[indices] = value;

      // Update parent DataFrame if this Series is linked to one
      if (_parentDataFrame != null && _columnName != null) {
        _parentDataFrame!.updateCell(_columnName!, indices, value);
      }
    } else if (indices is List<int>) {
      // Multiple Index Assignment
      if (value is! List || value.length != indices.length) {
        throw ArgumentError(
            "Value must be a list of the same length as the indices.");
      }
      for (int i = 0; i < indices.length; i++) {
        data[indices[i]] = value[i];

        // Update parent DataFrame if this Series is linked to one
        if (_parentDataFrame != null && _columnName != null) {
          _parentDataFrame!.updateCell(_columnName!, indices[i], value[i]);
        }
      }
    } else if (indices is List<bool> ||
        (indices is Series && indices.data is List<bool>)) {
      var dd = indices is Series ? indices.data : indices;
      if (value is List) {
        if (value.length != indices.length) {
          throw ArgumentError(
              "Value must be a list of the same length as the indices.");
        }
        for (int i = 0; i < indices.length; i++) {
          if (dd[i]) {
            data[i] = value[i];

            // Update parent DataFrame if this Series is linked to one
            if (_parentDataFrame != null && _columnName != null) {
              _parentDataFrame!.updateCell(_columnName!, i, value[i]);
            }
          }
        }
      } else if (value is num) {
        for (int i = 0; i < indices.length; i++) {
          if (dd[i]) {
            data[i] = value as T?;

            // Update parent DataFrame if this Series is linked to one
            if (_parentDataFrame != null && _columnName != null) {
              _parentDataFrame!.updateCell(_columnName!, i, value);
            }
          }
        }
      }
    } else {
      throw ArgumentError("Unsupported indices type.");
    }
  }

  /// Access a value by label
  dynamic at(dynamic label) {
    final idx = index.indexOf(label);
    if (idx == -1) {
      throw ArgumentError('Label not found: $label');
    }
    return data[idx];
  }

  /// Sorts the Series by its values.
  ///
  /// Returns a new `Series` with its data sorted.
  ///
  /// The original `Series` remains unchanged. The index of the new `Series` is
  /// adjusted to correspond to the sorted data. If the original `Series` had a
  /// custom index, those index labels are permuted along with the data. If it
  /// had a default integer index, the new `Series` will also have a default
  /// integer index that reflects the new order of the data values (i.e., the
  /// index labels in the output will be the original positions of the sorted values).
  ///
  /// Missing values (null or `_parentDataFrame.replaceMissingValueWith`) are handled
  /// according to the `naPosition` parameter.
  ///
  /// @param ascending If `true` (default), sorts in ascending order. Otherwise, sorts in descending order.
  /// @param naPosition Determines the placement of missing values.
  ///   - `'first'`: Missing values are placed at the beginning.
  ///   - `'last'` (default): Missing values are placed at the end.
  /// @returns A new `Series` with sorted values and a correspondingly sorted index.
  ///
  /// Example:
  /// ```dart
  /// var s = Series([30, 10, null, 20], name: 'values', index: ['a', 'b', 'c', 'd']);
  /// print(s.sort_values());
  /// // Output:
  /// // values:
  /// // b       10
  /// // d       20
  /// // a       30
  /// // c       null
  /// // Length: 4
  /// // Type: int
  ///
  /// print(s.sort_values(ascending: false, naPosition: 'first'));
  /// // Output:
  /// // values:
  /// // c       null
  /// // a       30
  /// // d       20
  /// // b       10
  /// // Length: 4
  /// // Type: int
  /// ```
  Series sortValues({
    bool ascending = true,
    String naPosition = 'last',
  }) {
    if (naPosition != 'first' && naPosition != 'last') {
      throw ArgumentError("naPosition must be either 'first' or 'last'");
    }

    List<dynamic> currentData = List.from(data);
    List<dynamic> currentIndex = List.from(index);

    // Create a list of pairs: [value, original_index_in_currentIndex]
    // We use original_index_in_currentIndex to retrieve the correct index label later
    List<List<dynamic>> pairedList = [];
    for (int i = 0; i < currentData.length; i++) {
      pairedList.add([currentData[i], i]);
    }

    // Separate NaNs and valid values
    List<List<dynamic>> nanValues = [];
    List<List<dynamic>> validValues = [];

    for (var pair in pairedList) {
      if (_isMissing(pair[0])) {
        nanValues.add(pair);
      } else {
        validValues.add(pair);
      }
    }

    // Sort valid values
    validValues.sort((a, b) {
      // First, separate by type category
      bool aIsNum = a[0] is num;
      bool bIsNum = b[0] is num;

      // If types are in different categories (num vs non-num)
      if (aIsNum && !bIsNum) {
        return ascending ? -1 : 1; // Numbers come before non-numbers
      } else if (!aIsNum && bIsNum) {
        return ascending ? 1 : -1; // Non-numbers come after numbers
      }

      // If both are the same type category, try to compare them
      if (a[0] is Comparable && b[0] is Comparable) {
        try {
          int comparisonResult =
              (a[0] as Comparable).compareTo(b[0] as Comparable);
          return ascending ? comparisonResult : -comparisonResult;
        } catch (e) {
          // If comparison fails but they're the same type, use string representation
          return ascending
              ? a[0].toString().compareTo(b[0].toString())
              : b[0].toString().compareTo(a[0].toString());
        }
      } else if (a[0] == null && b[0] == null) {
        return 0; // Both are null or missing
      } else if (a[0] == null) {
        return naPosition == 'first' ? -1 : 1;
      } else if (b[0] == null) {
        return naPosition == 'first' ? 1 : -1;
      }

      // If types are not comparable, compare string representations
      return ascending
          ? a[0].toString().compareTo(b[0].toString())
          : b[0].toString().compareTo(a[0].toString());
    });

    // Combine sorted valid values and NaNs based on naPosition
    List<List<dynamic>> sortedPairedList;
    if (naPosition == 'first') {
      sortedPairedList = [...nanValues, ...validValues];
    } else {
      // naPosition == 'last'
      sortedPairedList = [...validValues, ...nanValues];
    }

    // Extract sorted data and sorted index
    List<dynamic> sortedData = sortedPairedList.map((pair) => pair[0]).toList();
    List<dynamic> sortedIndex;

    // If original series had an index, use the sorted original index values
    if (index.isNotEmpty) {
      sortedIndex =
          sortedPairedList.map((pair) => currentIndex[pair[1] as int]).toList();
    } else {
      sortedIndex = List.generate(sortedData.length, (i) => i);
    }

    return Series(
      sortedData,
      name: name, // Preserve the original name
      index: sortedIndex,
    );
  }

  /// Sorts the Series by its index labels.
  ///
  /// Returns a new `Series` sorted by its index labels.
  ///
  /// The original `Series` remains unchanged. Both the data and the index of the
  /// new `Series` are reordered according to the sorted index labels.
  /// If the `Series` has a default integer index, sorting by this index effectively
  /// sorts the data by its original position (if `ascending` is true) or reverses it
  /// (if `ascending` is false and the default index was `0, 1, ..., N-1`).
  ///
  /// @param ascending If `true` (default), sorts the index in ascending order.
  ///   Otherwise, sorts in descending order.
  /// @returns A new `Series` with data and index reordered based on the sorted index labels.
  ///
  /// Example:
  /// ```dart
  /// var s = Series([10, 20, 5], name: 'data', index: ['c', 'a', 'b']);
  /// print(s.sort_index());
  /// // Output:
  /// // data:
  /// // a       20
  /// // b       5
  /// // c       10
  /// // Length: 3
  /// // Type: int
  ///
  /// var sDefaultIndex = Series([100, 200, 50], name: 'default_idx');
  /// print(sDefaultIndex.sortIndex(ascending: false));
  /// // Output:
  /// // default_idx:
  /// // 2       50
  /// // 1       200
  /// // 0       100
  /// // Length: 3
  /// // Type: int
  /// ```
  Series sortIndex({
    bool ascending = true,
  }) {
    // Use the existing index or generate a default one if null
    List<dynamic> currentIndexLabels = List.from(index);

    // Create a list of pairs: [index_label, original_data_position]
    List<List<dynamic>> pairedList = [];
    for (int i = 0; i < currentIndexLabels.length; i++) {
      pairedList.add([
        currentIndexLabels[i],
        i
      ]); // Store original position (which is also data index)
    }

    // Sort the paired list based on index labels
    // The `_parentDataFrame?.replaceMissingValueWith` is not directly used here for index values,
    // as index sorting typically relies on the inherent comparability of index labels.
    // If index labels could be missing values that need special handling like in `sort_values`,
    // that logic would be added here, but typically index labels are expected to be non-null and comparable.
    pairedList.sort((a, b) {
      dynamic labelA = a[0];
      dynamic labelB = b[0];

      if (labelA is Comparable && labelB is Comparable) {
        try {
          int comparisonResult = labelA.compareTo(labelB);
          return ascending ? comparisonResult : -comparisonResult;
        } catch (e) {
          // Fallback for non-comparable types or type mismatch within Comparable
          // Treat as equal or maintain original order by returning 0
          return 0;
        }
      } else if (labelA == null && labelB == null) {
        return 0; // Both are null
      } else if (labelA == null) {
        return -1; // Nulls first by default, or handle as per a naPosition-like param if added
      } else if (labelB == null) {
        return 1; // Nulls first by default
      }
      // If types are not comparable and not null, maintain original order
      return 0;
    });

    // Extract the new sorted index labels and the corresponding sorted data
    List<dynamic> sortedIndex = pairedList.map((pair) => pair[0]).toList();
    List<dynamic> sortedData =
        pairedList.map((pair) => data[pair[1] as int]).toList();

    return Series(
      sortedData,
      name: name, // Preserve the original name
      index: sortedIndex, // Use the newly sorted index labels
    );
  }

  /// Resets the index of the Series.
  ///
  /// Depending on the `drop` parameter, this method either returns a new `Series`
  /// with a default integer index, or a `DataFrame` where the original index
  /// becomes a column.
  ///
  /// Parameters:
  ///   - `level` (dynamic, default `null`): Specifies which levels to remove from the index
  ///     if the Series has a MultiIndex. *Currently ignored in this implementation.*
  ///   - `drop` (bool, default `false`): If `true`, the original index is discarded, and a
  ///     new `Series` with a default integer index is returned. If `false`, the original
  ///     index is converted into a column in a new `DataFrame`.
  ///   - `name` (String?, default `null`): The name to use for the column if the index is
  ///     inserted into a DataFrame (i.e., when `drop` is `false`). If `null`,
  ///     the column name will be 'index'.
  ///   - `inplace` (bool, default `false`): If `true`, modify the Series in place.
  ///     *Currently ignored; the method always returns a new object.*
  ///
  /// Returns a new `Series` or `DataFrame` with a reset index.
  ///
  /// - If `drop` is `true`, the current index is discarded, and a new `Series`
  ///   is returned with a default integer index (`0, 1, ..., N-1`). The data
  ///   and name of the Series are preserved.
  /// - If `drop` is `false` (default), the current index is converted into a
  ///   column in a new `DataFrame`. The original Series data becomes another
  ///   column in this DataFrame. The new DataFrame will have a default
  ///   integer index.
  ///
  /// The original `Series` remains unchanged.
  ///
  /// @param level (Currently ignored) For `MultiIndex`, specifies which levels to remove.
  /// @param drop If `true`, the index is dropped and a `Series` with a default
  ///   integer index is returned. If `false` (default), the index becomes a column
  ///   in a new `DataFrame`.
  /// @param name If `drop` is `false`, this is the name used for the new column
  ///   containing the original index values. Defaults to `'index'` if `null`.
  /// @param inplace (Currently ignored) If `true`, performs the operation in place.
  ///   This implementation always returns a new object.
  /// @returns A `Series` if `drop` is `true`, or a `DataFrame` if `drop` is `false`.
  ///
  /// Example:
  /// ```dart
  /// var s = Series([10, 20, 30], name: 'myValues', index: ['x', 'y', 'z']);
  ///
  /// // Case 1: drop = true
  /// var sReset = s.reset_index(drop: true);
  /// print(sReset);
  /// // Output:
  /// // myValues:
  /// // 0       10
  /// // 1       20
  /// // 2       30
  /// // Length: 3
  /// // Type: int
  ///
  /// // Case 2: drop = false
  /// var dfFromSeries = s.reset_index(drop: false, name: 'original_index');
  /// print(dfFromSeries);
  /// // Output:
  /// //        original_index  myValues
  /// // 0                x        10
  /// // 1                y        20
  /// // 2                z        30
  /// ```
  dynamic resetIndex({
    dynamic level, // Ignored for now
    bool drop = false,
    String? name,
    bool inplace = false, // Ignored for now
  }) {
    if (drop) {
      // Return a new Series with a default integer index
      return Series(
        List.from(data), // Ensure a copy of data
        name: this.name,
        index: null, // This will lead to a default integer index
      );
    } else {
      // Return a DataFrame
      List<dynamic> indexColumnData = List.from(index);

      String indexColumnName = name ?? 'index';

      // Determine the name for the original Series' data column
      // Pandas uses '0' for an unnamed Series when it becomes a column.
      // If this.name is null or empty, use '0'. Otherwise, use this.name.
      String seriesDataColumnName = (this.name.isNotEmpty) ? this.name : '0';

      // Ensure unique column names if indexColumnName happens to be the same as seriesDataColumnName
      if (indexColumnName == seriesDataColumnName) {
        // This case is less likely if seriesDataColumnName defaults to '0' and index to 'index'
        // but good to handle. Pandas appends suffixes like '_level_0', '_values'
        // For simplicity, let's adjust one if they are identical and default.
        if (indexColumnName == 'index' && seriesDataColumnName == 'index') {
          seriesDataColumnName =
              '${this.name}_values'; // Or some other distinguishing name
        } else {
          // Or throw an error, or apply a more general renaming strategy.
          // For now, simple adjustment if default names clash.
          // If user explicitly sets `name` to be same as `this.name`, it's a bit trickier.
          // Let's assume for now they won't be identical, or one will be adjusted by default logic.
        }
      }

      Map<String, List<dynamic>> dfData = {
        indexColumnName: indexColumnData,
        seriesDataColumnName: List.from(data), // Ensure a copy of data
      };

      return DataFrame.fromMap(dfData);
    }
  }

  /// Fills missing values in the Series.
  ///
  /// Missing values are identified if they are equal to
  /// `_parentDataFrame?.replaceMissingValueWith` or if they are `null`.
  ///
  /// Parameters:
  ///   - `value` (dynamic, optional): The value to use for filling missing entries.
  ///   - `method` (String?, optional): The method to use for filling holes in reindexed Series.
  ///     Can be 'ffill' (propagate last valid observation forward) or
  ///     'bfill' (use next valid observation to fill gap).
  ///
  /// Returns:
  ///   A new `Series` with missing values filled. The original `Series` is not modified.
  ///   If both `value` and `method` are provided, `method` takes precedence.
  ///   If neither `value` nor `method` is provided, a new `Series` identical to the
  ///   original is returned. If both `value` and `method` are provided, `method` takes precedence.
  ///
  /// Example:
  /// ```dart
  /// var s = Series([1.0, null, 3.0, null, 5.0], name: 'data');
  /// print(s.fillna(value: 0.0));
  /// // Output:
  /// // data:
  /// // 0      1.0
  /// // 1      0.0
  /// // 2      3.0
  /// // 3      0.0
  /// // 4      5.0
  /// // Length: 5
  /// // Type: double
  ///
  /// print(s.fillna(method: 'ffill'));
  /// // Output:
  /// // data:
  /// // 0      1.0
  /// // 1      1.0
  /// // 2      3.0
  /// // 3      3.0
  /// // 4      5.0
  /// // Length: 5
  /// // Type: double
  ///
  /// print(s.fillna(method: 'bfill'));
  /// // Output:
  /// // data:
  /// // 0      1.0
  /// // 1      3.0
  /// // 2      3.0
  /// // 3      5.0
  /// // 4      5.0
  /// // Length: 5
  /// // Type: double
  /// ```
  /// Fills missing values in the Series with enhanced control options.
  ///
  /// Missing values are identified if they are equal to
  /// `_parentDataFrame?.replaceMissingValueWith` or if they are `null`.
  ///
  /// Parameters:
  ///   - `value` (dynamic, optional): The value to use for filling missing entries.
  ///   - `method` (String?, optional): The method to use for filling holes in reindexed Series.
  ///     Can be 'ffill' (propagate last valid observation forward) or
  ///     'bfill' (use next valid observation to fill gap).
  ///   - `limit` (int?, optional): Maximum number of consecutive missing values to fill.
  ///     If null, fills all missing values.
  ///   - `limitDirection` (String, default 'forward'): Direction to apply the limit:
  ///     - 'forward': Apply limit in forward direction
  ///     - 'backward': Apply limit in backward direction
  ///     - 'both': Apply limit in both directions
  ///
  /// Returns:
  ///   A new `Series` with missing values filled. The original `Series` is not modified.
  ///   If both `value` and `method` are provided, `method` takes precedence.
  ///   If neither `value` nor `method` is provided, a new `Series` identical to the
  ///   original is returned.
  ///
  /// Example:
  /// ```dart
  /// var s = Series([1.0, null, null, null, 5.0], name: 'data');
  ///
  /// // Fill with value
  /// print(s.fillna(value: 0.0));
  /// // Output: [1.0, 0.0, 0.0, 0.0, 5.0]
  ///
  /// // Forward fill with limit
  /// print(s.fillna(method: 'ffill', limit: 2));
  /// // Output: [1.0, 1.0, 1.0, null, 5.0]
  ///
  /// // Backward fill with limit
  /// print(s.fillna(method: 'bfill', limit: 1));
  /// // Output: [1.0, null, null, 5.0, 5.0]
  /// ```
  Series fillna({
    dynamic value,
    String? method,
    int? limit,
    String limitDirection = 'forward',
  }) {
    if (!['forward', 'backward', 'both'].contains(limitDirection)) {
      throw ArgumentError(
          "limitDirection must be one of 'forward', 'backward', 'both'");
    }

    if (method != null && method != 'ffill' && method != 'bfill') {
      throw ArgumentError("method must be either 'ffill' or 'bfill'");
    }

    List<dynamic> newData = List.from(data);

    if (method == 'ffill') {
      return _forwardFill(newData, limit, limitDirection);
    } else if (method == 'bfill') {
      return _backwardFill(newData, limit, limitDirection);
    } else if (value != null) {
      return _fillWithValue(newData, value, limit, limitDirection);
    }

    return Series(newData, name: name, index: List.from(index));
  }

  /// Forward fill (propagate last valid observation forward).
  ///
  /// Parameters:
  ///   - `limit`: Maximum number of consecutive missing values to fill.
  ///   - `limitDirection`: Direction to apply the limit.
  ///
  /// Returns:
  ///   A new Series with forward-filled values.
  ///
  /// Example:
  /// ```dart
  /// var s = Series([1.0, null, null, 4.0, null], name: 'data');
  /// print(s.ffill(limit: 1));
  /// // Output: [1.0, 1.0, null, 4.0, 4.0]
  /// ```
  Series ffill({int? limit, String limitDirection = 'forward'}) {
    return fillna(
        method: 'ffill', limit: limit, limitDirection: limitDirection);
  }

  /// Backward fill (use next valid observation to fill gap).
  ///
  /// Parameters:
  ///   - `limit`: Maximum number of consecutive missing values to fill.
  ///   - `limitDirection`: Direction to apply the limit.
  ///
  /// Returns:
  ///   A new Series with backward-filled values.
  ///
  /// Example:
  /// ```dart
  /// var s = Series([null, null, 3.0, null, 5.0], name: 'data');
  /// print(s.bfill(limit: 1));
  /// // Output: [null, 3.0, 3.0, 5.0, 5.0]
  /// ```
  Series bfill({int? limit, String limitDirection = 'forward'}) {
    return fillna(
        method: 'bfill', limit: limit, limitDirection: limitDirection);
  }

  /// Helper method for forward filling with limit control.
  Series _forwardFill(
      List<dynamic> newData, int? limit, String limitDirection) {
    if (limit == null) {
      // No limit - fill all missing values
      dynamic lastValidObservation = const Object();
      for (int i = 0; i < newData.length; i++) {
        if (!_isMissing(newData[i])) {
          lastValidObservation = newData[i];
        } else {
          if (lastValidObservation != const Object()) {
            newData[i] = lastValidObservation;
          }
        }
      }
    } else {
      // Apply limit
      List<int> missingIndices = [];
      for (int i = 0; i < newData.length; i++) {
        if (_isMissing(newData[i])) {
          missingIndices.add(i);
        }
      }

      List<int> indicesToFill =
          _applyFillLimit(missingIndices, limit, limitDirection);

      dynamic lastValidObservation = const Object();
      for (int i = 0; i < newData.length; i++) {
        if (!_isMissing(newData[i])) {
          lastValidObservation = newData[i];
        } else if (indicesToFill.contains(i)) {
          if (lastValidObservation != const Object()) {
            newData[i] = lastValidObservation;
          }
        }
      }
    }

    return Series(newData, name: name, index: List.from(index));
  }

  /// Helper method for backward filling with limit control.
  Series _backwardFill(
      List<dynamic> newData, int? limit, String limitDirection) {
    if (limit == null) {
      // No limit - fill all missing values
      dynamic nextValidObservation = const Object();
      for (int i = newData.length - 1; i >= 0; i--) {
        if (!_isMissing(newData[i])) {
          nextValidObservation = newData[i];
        } else {
          if (nextValidObservation != const Object()) {
            newData[i] = nextValidObservation;
          }
        }
      }
    } else {
      // Apply limit
      List<int> missingIndices = [];
      for (int i = 0; i < newData.length; i++) {
        if (_isMissing(newData[i])) {
          missingIndices.add(i);
        }
      }

      List<int> indicesToFill =
          _applyFillLimit(missingIndices, limit, limitDirection);

      dynamic nextValidObservation = const Object();
      for (int i = newData.length - 1; i >= 0; i--) {
        if (!_isMissing(newData[i])) {
          nextValidObservation = newData[i];
        } else if (indicesToFill.contains(i)) {
          if (nextValidObservation != const Object()) {
            newData[i] = nextValidObservation;
          }
        }
      }
    }

    return Series(newData, name: name, index: List.from(index));
  }

  /// Helper method for filling with a specific value and limit control.
  Series _fillWithValue(
      List<dynamic> newData, dynamic value, int? limit, String limitDirection) {
    if (limit == null) {
      // No limit - fill all missing values
      for (int i = 0; i < newData.length; i++) {
        if (_isMissing(newData[i])) {
          newData[i] = value;
        }
      }
    } else {
      // Apply limit
      List<int> missingIndices = [];
      for (int i = 0; i < newData.length; i++) {
        if (_isMissing(newData[i])) {
          missingIndices.add(i);
        }
      }

      List<int> indicesToFill =
          _applyFillLimit(missingIndices, limit, limitDirection);

      for (int i in indicesToFill) {
        newData[i] = value;
      }
    }

    return Series(newData, name: name, index: List.from(index));
  }

  /// Applies limit constraints to the list of missing indices for fill operations.
  List<int> _applyFillLimit(
      List<int> missingIndices, int limit, String limitDirection) {
    List<int> result = [];

    if (limitDirection == 'forward' || limitDirection == 'both') {
      int consecutiveCount = 0;
      for (int i = 0; i < missingIndices.length; i++) {
        if (i == 0 || missingIndices[i] == missingIndices[i - 1] + 1) {
          consecutiveCount++;
        } else {
          consecutiveCount = 1;
        }

        if (consecutiveCount <= limit) {
          result.add(missingIndices[i]);
        }
      }
    }

    if (limitDirection == 'backward' || limitDirection == 'both') {
      List<int> backwardResult = [];
      int consecutiveCount = 0;
      for (int i = missingIndices.length - 1; i >= 0; i--) {
        if (i == missingIndices.length - 1 ||
            missingIndices[i] == missingIndices[i + 1] - 1) {
          consecutiveCount++;
        } else {
          consecutiveCount = 1;
        }

        if (consecutiveCount <= limit) {
          backwardResult.add(missingIndices[i]);
        }
      }

      if (limitDirection == 'backward') {
        result = backwardResult;
      } else {
        // For 'both', take intersection
        result = result.where((idx) => backwardResult.contains(idx)).toList();
      }
    }

    return result;
  }

  /// Applies a function to each element in the Series.
  ///
  /// This method iterates over the data in the Series, applies the provided
  /// function `func` to each element, and returns a new `Series` containing
  /// the transformed values.
  ///
  /// The provided `func` is responsible for handling any missing values
  /// (e.g., `null` or `_parentDataFrame?.replaceMissingValueWith`)
  /// as it sees fit.
  ///
  /// Parameters:
  ///   - `func`: A function that takes a single dynamic argument (an element
  ///     from the Series) and returns a dynamic transformed value.
  ///
  /// Returns:
  ///   A new `Series` with the transformed data, preserving the original
  ///   `name` and `index` (copied). The original `Series` is not modified.
  ///
  /// Example:
  /// ```dart
  /// var s = Series([1, 2, 3, 4], name: 'numbers');
  /// var sSquared = s.apply((x) => x * x);
  /// print(sSquared);
  /// // Output:
  /// // numbers:
  /// // 0       1
  /// // 1       4
  /// // 2       9
  /// // 3       16
  /// // Length: 4
  /// // Type: int
  ///
  /// var sStringify = s.apply((x) => 'Item $x');
  /// print(sStringify);
  /// // Output:
  /// // numbers:
  /// // 0       Item 1
  /// // 1       Item 2
  /// // 2       Item 3
  /// // 3       Item 4
  /// // Length: 4
  /// // Type: String
  /// ```
  Series apply(Function(dynamic) func) {
    List<dynamic> newData = [];
    for (int i = 0; i < data.length; i++) {
      newData.add(func(data[i]));
    }

    return Series(
      newData,
      name: name,
      index: List.from(index),
    );
  }

  /// Checks whether each element in the Series is contained in `values`.
  ///
  /// Returns a boolean `Series` showing whether each element in the Series
  /// matches an element in the passed sequence of `values` exactly.
  ///
  /// Missing values (`_parentDataFrame?.replaceMissingValueWith` or `null`)
  /// in the Series data will result in `false` in the output boolean Series,
  /// unless the `values` iterable explicitly contains that missing value
  /// representation (e.g., `null` or the specific missing value marker).
  ///
  /// Parameters:
  ///   - `values`: An `Iterable<dynamic>` of values to check for. For performance,
  ///     if `values` is large, it is recommended to pass a `Set`.
  ///
  /// Returns:
  ///   A new `Series` of boolean values, with the same index as the original.
  ///   The name of the new Series will be the original name suffixed with `_isin`
  ///   (e.g., `originalName_isin`). The original `Series` is not modified.
  ///
  /// Example:
  /// ```dart
  /// var s = Series([1, 2, 3, null, 4, 1], name: 'data');
  /// var checkValues = [1, 4, null];
  /// var result = s.isin(checkValues);
  /// print(result);
  /// // Output:
  /// // data_isin:
  /// // 0       true
  /// // 1       false
  /// // 2       false
  /// // 3       true  (null from series is in checkValues)
  /// // 4       true
  /// // 5       true
  /// // Length: 6
  /// // Type: bool
  /// ```
  Series isin(Iterable<dynamic> values) {
    // Convert `values` to a Set for efficient lookup, if it's not already.
    // This is a common optimization.
    final Set<dynamic> valueSet =
        values is Set<dynamic> ? values : values.toSet();

    List<bool> boolData = [];
    for (int i = 0; i < data.length; i++) {
      boolData.add(valueSet.contains(data[i]));
    }

    return Series(
      boolData,
      name: '${name}_isin',
      index: List.from(index),
    );
  }

  /// Returns a list of unique values in the Series.
  ///
  /// The unique values are returned in the order of their first appearance
  /// in the Series. Missing values (including `null` and the specific
  /// `_parentDataFrame?.replaceMissingValueWith` marker) are treated as
  /// distinct values and will be included in the result if present.
  ///
  /// Returns:
  ///   A `List<dynamic>` containing the unique values from the Series,
  ///   preserving the order of their first appearance.
  ///
  /// Example:
  /// ```dart
  /// var s = Series([2, 1, 3, 2, null, 1, null, 'a'], name: 'items');
  /// print(s.unique()); // Output: [2, 1, 3, null, 'a']
  ///
  /// var sEmpty = Series<int>([], name: 'empty');
  /// print(sEmpty.unique()); // Output: []
  /// ```
  List<dynamic> unique() {
    List<dynamic> uniqueValues = [];
    Set<dynamic> seenValues =
        {}; // Using a Set for efficient lookup of seen values

    for (var value in data) {
      if (!seenValues.contains(value)) {
        uniqueValues.add(value);
        seenValues.add(value);
      }
    }
    return uniqueValues;
  }

  List<dynamic> toList() => data;

  // ============ DartData Interface Implementation ============

  /// Number of dimensions (always 1 for Series)
  @override
  int get ndim => 1;

  /// Total number of elements
  @override
  int get size => data.length;

  /// Shape of the Series
  @override
  Shape get shape => Shape([data.length]);

  /// Metadata attributes (HDF5-style)
  @override
  Attributes get attrs {
    _attrs ??= Attributes();
    return _attrs!;
  }

  /// Whether this data structure is homogeneous
  @override
  bool get isHomogeneous {
    if (data.isEmpty) return true;

    Type? firstType;

    for (var value in data) {
      if (value != null && !_isMissing(value)) {
        if (firstType == null) {
          firstType = value.runtimeType;
        } else if (value.runtimeType != firstType) {
          return false;
        }
      }
    }

    return true;
  }

  /// For Series, columnTypes returns null since it's 1-dimensional
  @override
  Map<String, Type>? get columnTypes => null;

  /// Get value at the specified index
  @override
  dynamic getValue(List<int> indices) {
    if (indices.length != 1) {
      throw ArgumentError(
          'Series requires exactly 1 index, got ${indices.length}');
    }

    final idx = indices[0];

    if (idx < 0 || idx >= data.length) {
      throw RangeError('Index $idx out of range [0, ${data.length})');
    }

    return data[idx];
  }

  /// Set value at the specified index
  @override
  void setValue(List<int> indices, dynamic value) {
    if (indices.length != 1) {
      throw ArgumentError(
          'Series requires exactly 1 index, got ${indices.length}');
    }

    final idx = indices[0];

    if (idx < 0 || idx >= data.length) {
      throw RangeError('Index $idx out of range [0, ${data.length})');
    }

    data[idx] = value as T?;
  }

  /// Slice the Series using DartData-style slicing
  @override
  DartData slice(List<dynamic> sliceSpec) {
    if (sliceSpec.isEmpty || sliceSpec.length > 1) {
      throw ArgumentError(
          'Series slice requires exactly 1 specification, got ${sliceSpec.length}');
    }

    final spec = sliceSpec[0];

    // Convert to SliceSpec
    final sliceObj = _normalizeSliceSpec(spec, data.length);

    // Check if single index (returns Scalar)
    if (sliceObj.isSingleIndex) {
      return Scalar(getValue([sliceObj.start!]));
    }

    // Get indices
    final indices = _resolveSliceIndices(sliceObj, data.length);

    // Create new Series with sliced data
    final newData = indices.map((i) => data[i]).toList();
    final newIndex = indices.map((i) => index[i]).toList();

    return Series<T>(newData, name: name, index: newIndex);
  }

  /// Normalize a slice specification to SliceSpec
  SliceSpec _normalizeSliceSpec(dynamic spec, int dimSize) {
    if (spec is SliceSpec) {
      return spec;
    } else if (spec is int) {
      // Handle negative indices
      final idx = spec < 0 ? dimSize + spec : spec;
      return Slice.single(idx);
    } else if (spec == null) {
      return Slice.all();
    } else {
      throw ArgumentError('Invalid slice specification: $spec');
    }
  }

  /// Resolve a SliceSpec to actual indices
  List<int> _resolveSliceIndices(SliceSpec spec, int dimSize) {
    if (spec.isSingleIndex) {
      return [spec.start!];
    }

    final (start, stop, step) = spec.resolve(dimSize);
    final indices = <int>[];

    if (step > 0) {
      for (int i = start; i < stop; i += step) {
        if (i >= 0 && i < dimSize) {
          indices.add(i);
        }
      }
    } else {
      for (int i = start; i > stop; i += step) {
        if (i >= 0 && i < dimSize) {
          indices.add(i);
        }
      }
    }

    return indices;
  }

  /// Check if this Series is empty
  @override
  bool get isEmpty => data.isEmpty;

  /// Check if this Series is not empty
  @override
  bool get isNotEmpty => data.isNotEmpty;
}<|MERGE_RESOLUTION|>--- conflicted
+++ resolved
@@ -19,14 +19,11 @@
 part 'categorical.dart';
 part 'additional_functions.dart';
 part 'inspection.dart';
-<<<<<<< HEAD
-=======
 part 'alignment.dart';
 part 'conditional.dart';
 part 'comparison.dart';
 part 'iteration.dart';
 part 'enhancements.dart';
->>>>>>> f29c6bdf
 
 /// A `Series` class represents a one-dimensional array with a label.
 ///
